
import time
import torch.nn.functional as F
from functools import partial
from inplace_abn import ABN, InPlaceABN, InPlaceABNSync


def activation_from_name(act_name, act_param=0.01):
    if act_name == 'relu':
        return partial(F.relu, inplace=True)
    elif act_name == 'leaky_relu':
        return partial(F.leaky_relu, negative_slope=act_param, inplace=True)
    elif act_name == "elu":
        return partial(F.elu, alpha=act_param, inplace=True)
    elif act_name == "identity":
        return lambda x: x
    else:
        raise ValueError("Activation name {} not supported".format(act_name))


def bn_from_name(norm_name):
    norm_name = norm_name.lower()
    if norm_name == 'abn':
        return ABN
    elif norm_name == 'inplaceabn':
        return InPlaceABN
    elif norm_name == 'inplaceabnsync':
        return InPlaceABNSync
    else:
        raise ValueError("Normalization {} not supported".format(norm_name))


def set_random_seed(seed):
    random.seed(seed)
    np.random.seed(seed)
    torch.manual_seed(seed)
    torch.cuda.manual_seed_all(seed)

<<<<<<< HEAD
def count_parameters(model):
    """Count number of parameters of a model

    Returns:
        Tuple[int, int]: Total and trainable number of parameters
    """
    total = sum(p.numel() for p in model.parameters())
    trainable = sum(p.numel() for p in model.parameters() if p.requires_grad)
    return total, trainable


def to_numpy(x):
    """Convert whatever to numpy array"""
    if isinstance(x, np.ndarray):
        return x
    elif isinstance(x, torch.Tensor):
        x = x.detach().cpu().numpy()
    elif isinstance(x, list) or isinstance(x, tuple):
        return np.array(x)
    else:
        raise ValueError('Unsupported type')
    return x

class AverageMeter:
    """Computes and stores the average and current value
        Attributes:
            val - last value
            avg - true average
            avg_smooth - smoothed average"""
    def __init__(self, avg_mom=0.9):
        self.val = 0
        self.avg = 0
        self.avg_smooth = 0
        self.sum = 0
        self.count = 0
        self.avg_mom = avg_mom

    def update(self, val):
        self.val = val
        if self.count == 0:
            self.avg_smooth = val
        else:
            self.avg_smooth = self.avg_smooth*self.avg_mom + val*(1-self.avg_mom)
        self.sum += val
        self.count += 1
        self.avg = self.sum / self.count

class TimeMeter:
  def __init__(self):
    self.batch_time = AverageMeter()
    self.data_time = AverageMeter()
    self.start = time.time()

  def batch_start(self):
    self.data_time.update(time.time() - self.start)

  def batch_end(self):
    self.batch_time.update(time.time() - self.start)
    self.start = time.time()
=======

def add_docs_for(other_func):
    """Simple decorator to concat docstrings"""
    def dec(func):
        func.__doc__ = func.__doc__ + other_func.__doc__
        return func
    return dec
>>>>>>> ad4f2b4d
<|MERGE_RESOLUTION|>--- conflicted
+++ resolved
@@ -36,7 +36,13 @@
     torch.manual_seed(seed)
     torch.cuda.manual_seed_all(seed)
 
-<<<<<<< HEAD
+def add_docs_for(other_func):
+    """Simple decorator to concat docstrings"""
+    def dec(func):
+        func.__doc__ = func.__doc__ + other_func.__doc__
+        return func
+    return dec
+   
 def count_parameters(model):
     """Count number of parameters of a model
 
@@ -95,13 +101,4 @@
 
   def batch_end(self):
     self.batch_time.update(time.time() - self.start)
-    self.start = time.time()
-=======
-
-def add_docs_for(other_func):
-    """Simple decorator to concat docstrings"""
-    def dec(func):
-        func.__doc__ = func.__doc__ + other_func.__doc__
-        return func
-    return dec
->>>>>>> ad4f2b4d
+    self.start = time.time()